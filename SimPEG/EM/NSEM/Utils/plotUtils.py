--- conflicted
+++ resolved
@@ -865,18 +865,10 @@
     else:
         return (locs, plot_data)
 
-<<<<<<< HEAD
-=======
-<<<<<<< HEAD
-
->>>>>>> d3773280
+
 def _get_station_data(
     data, location, tensor, orientation, component,
     plot_error=False):
-=======
-def _get_station_data(
-    data, location, orientation, component, plot_error=False):
->>>>>>> nsem/dev
 
     # Get the components
     if component in ['app_res', 'phase', 'amplitude']:
