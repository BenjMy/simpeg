--- conflicted
+++ resolved
@@ -55,7 +55,7 @@
     solverOpts = {}  #: Solver options
 
     verbose = False
-    storeInnerProduct = True
+
     ####################################################
     # Make A Symmetric
     ####################################################
@@ -80,14 +80,7 @@
     def deleteTheseOnModelUpdate(self):
         toDelete = []
         if self.sigmaMap is not None or self.rhoMap is not None:
-<<<<<<< HEAD
-            toDelete += [
-                '_MeSigma', '_MeSigmaI', '_MfRho', '_MfRhoI',
-                '_MeSigmaDerivMat', '_MfRhoDerivMat'
-            ]
-=======
             toDelete += self._clear_on_sigma_update
->>>>>>> 17a45a44
 
         if hasattr(self, 'muMap') or hasattr(self, 'muiMap'):
             if self.muMap is not None or self.muiMap is not None:
@@ -244,6 +237,7 @@
         dMf_dmui = self.mesh.getEdgeInnerProductDeriv(self.mui)(u)
         return dMfMuiI_dI * (dMf_dmui * self.muiDeriv)
 
+
     @property
     def MeMu(self):
         """
@@ -306,41 +300,19 @@
             self._MeSigma = self.mesh.getEdgeInnerProduct(self.sigma)
         return self._MeSigma
 
-    @property
-    def MeSigmaDerivMat(self):
+    # TODO: This should take a vector
+    def MeSigmaDeriv(self, u):
         """
         Derivative of MeSigma with respect to the model
         """
-        if getattr(self, '_MeSigmaDerivMat', None) is None:
-            self._MeSigmaDerivMat = self.mesh.getEdgeInnerProductDeriv(
-                np.ones(self.mesh.nC)
-            )(np.ones(self.mesh.nE)) * self.sigmaDeriv
-        return self._MeSigmaDerivMat
-
-    # TODO: This should take a vector
-    def MeSigmaDeriv(self, u, v, adjoint=False):
-        """
-        Derivative of MeSigma with respect to the model times a vector (u)
-        """
         if self.sigmaMap is None:
             return Utils.Zero()
-        if self.storeInnerProduct:
-            if adjoint:
-                return self.MeSigmaDerivMat.T * (Utils.sdiag(u)*v)
-            else:
-                return Utils.sdiag(u)*(self.MeSigmaDerivMat * v)
-        else:
-            if adjoint:
-                return (
-                    self.sigmaDeriv.T * (
-                        self.mesh.getEdgeInnerProductDeriv(self.sigma)(u).T * v
-                    )
-                )
-            else:
-                return (
-                    self.mesh.getEdgeInnerProductDeriv(self.sigma)(u) *
-                    (self.sigmaDeriv * v)
-                )
+
+        return (
+            self.mesh.getEdgeInnerProductDeriv(self.sigma)(u) *
+            self.sigmaDeriv
+        )
+
 
     @property
     def MeSigmaI(self):
@@ -354,7 +326,7 @@
         return self._MeSigmaI
 
     # TODO: This should take a vector
-    def MeSigmaIDeriv(self, u, v, adjoint=False):
+    def MeSigmaIDeriv(self, u):
         """
         Derivative of :code:`MeSigmaI` with respect to the model
         """
@@ -366,22 +338,10 @@
                 raise NotImplementedError(
                     "Full anisotropy is not implemented for MeSigmaIDeriv."
                 )
+
         dMeSigmaI_dI = -self.MeSigmaI**2
-        if self.storeInnerProduct:
-            if adjoint:
-                return self.MeSigmaDerivMat.T * (
-                     Utils.sdiag(u) * (dMeSigmaI_dI.T*v)
-                )
-            else:
-                return dMeSigmaI_dI * Utils.sdiag(u) * (
-                    self.MeSigmaDerivMat * v
-                )
-        else:
-            dMe_dsig = self.mesh.getEdgeInnerProductDeriv(self.sigma)(u)
-            if adjoint:
-                return self.sigmaDeriv.T * (dMe_dsig.T * (dMeSigmaI_dI.T * v))
-            else:
-                return dMeSigmaI_dI * (dMe_dsig * (self.sigmaDeriv * v))
+        dMe_dsig = self.mesh.getEdgeInnerProductDeriv(self.sigma)(u)
+        return dMeSigmaI_dI * (dMe_dsig * self.sigmaDeriv)
 
     @property
     def MfRho(self):
@@ -393,39 +353,17 @@
             self._MfRho = self.mesh.getFaceInnerProduct(self.rho)
         return self._MfRho
 
-    @property
-    def MfRhoDerivMat(self):
-        """
-        Derivative of MfRho with respect to the model
-        """
-        if getattr(self, '_MfRhoDerivMat', None) is None:
-            self._MfRhoDerivMat = self.mesh.getFaceInnerProductDeriv(
-                np.ones(self.mesh.nC)
-            )(np.ones(self.mesh.nF)) * self.rhoDeriv
-        return self._MfRhoDerivMat
-
     # TODO: This should take a vector
-    def MfRhoDeriv(self, u, v, adjoint=False):
+    def MfRhoDeriv(self, u):
         """
         Derivative of :code:`MfRho` with respect to the model.
         """
         if self.rhoMap is None:
             return Utils.Zero()
-        if self.storeInnerProduct:
-            if adjoint:
-                return self.MfRhoDerivMat.T*(Utils.sdiag(u)*v)
-            else:
-                return Utils.sdiag(u)*(self.MfRhoDerivMat*v)
-        else:
-            if adjoint:
-                return self.rhoDeriv.T * (
-                    (self.mesh.getFaceInnerProductDeriv(self.rho)(u).T * v)
-                )
-            else:
-                return (
-                    self.mesh.getFaceInnerProductDeriv(self.rho)(u) *
-                    (self.rhoDeriv * v)
-                )
+
+        return (
+            self.mesh.getFaceInnerProductDeriv(self.rho)(u) * self.rhoDeriv
+        )
 
     @property
     def MfRhoI(self):
@@ -437,7 +375,7 @@
         return self._MfRhoI
 
     # TODO: This should take a vector
-    def MfRhoIDeriv(self, u, v, adjoint=False):
+    def MfRhoIDeriv(self, u):
         """
             Derivative of :code:`MfRhoI` with respect to the model.
         """
@@ -449,18 +387,10 @@
                 raise NotImplementedError(
                     "Full anisotropy is not implemented for MfRhoIDeriv."
                 )
+
         dMfRhoI_dI = -self.MfRhoI**2
-        if self.storeInnerProduct:
-            if adjoint:
-                return self.MfRhoDerivMat.T * (Utils.sdiag(u) * (dMfRhoI_dI.T * v))
-            else:
-                return dMfRhoI_dI * (Utils.sdiag(u) * (self.MfRhoDerivMat*v))
-        else:
-            dMf_drho = self.mesh.getFaceInnerProductDeriv(self.rho)(u)
-            if adjoint:
-                return self.rhoDeriv.T * dMf_drho.T * (dMfRhoI_dI.T*v)
-            else:
-                return dMfRhoI_dI * (dMf_drho * (self.rhoDeriv*v))
+        dMf_drho = self.mesh.getFaceInnerProductDeriv(self.rho)(u)
+        return dMfRhoI_dI * (dMf_drho * self.rhoDeriv)
 
 
 ###############################################################################
