from __future__ import division, print_function

import numpy as np
from scipy.constants import mu_0
import properties
import warnings

from SimPEG import Utils
from SimPEG.Utils import Zero, Identity
from SimPEG.EM.Utils import *
from ..Base import BaseEMSrc


###############################################################################
#                                                                             #
#                           Source Waveforms                                  #
#                                                                             #
###############################################################################


class BaseWaveform(object):

    hasInitialFields = properties.Bool(
        "Does the waveform have initial fields?", default=False
    )

    offTime = properties.Float(
        "off-time of the source", default=0.
    )

    def __init__(self, **kwargs):
        Utils.setKwargs(self, **kwargs)

    def _assertMatchesPair(self, pair):
        assert isinstance(self, pair), (
            "Waveform object must be an instance of a %s "
            "BaseWaveform class.".format(pair.__name__)
        )

    def eval(self, time):
        raise NotImplementedError

    def evalDeriv(self, time):
        raise NotImplementedError  # needed for E-formulation


class StepOffWaveform(BaseWaveform):

    eps = 1e-9
<<<<<<< HEAD
    offTime = 0.

    def __init__(self, offTime=0.):
        BaseWaveform.__init__(self, offTime=offTime, hasInitialFields=True)

    def eval(self, time):
        if abs(time-0.) < self.eps:
            return 1.
        else:
            return 0.

class RampOffWaveform(BaseWaveform):

    eps = 1e-9
    offTime = 0.
=======
>>>>>>> 19159c64

    def __init__(self, offTime=0.):
        BaseWaveform.__init__(self, offTime=offTime, hasInitialFields=True)

    def eval(self, time):
        if abs(time-0.) < self.eps:
            return 1.
<<<<<<< HEAD
        elif time < self.offTime:
            return -1. / self.offTime * (time - self.offTime)
        else:
            return 0.

class VTEMWaveform(BaseWaveform):

    eps = 1e-9
    offTime = 4.2e-3
    peakTime = 2.73e-3
    a = 3.

    def __init__(self, offTime=4.2e-3, peakTime=2.73e-3, a=3.):
        BaseWaveform.__init__(
            self, offTime=offTime, peakTime=peakTime, a=a, hasInitialFields=False
            )

    def eval(self, time):
        if time <= self.peakTime:
            return (1. - np.exp(-self.a*time/self.peakTime)) / (1.-np.exp(-self.a))
        elif (time < self.offTime) and (time > self.peakTime):
            return -1. / (self.offTime-self.peakTime) * (time - self.offTime)
=======
>>>>>>> 19159c64
        else:
            return 0.


class RawWaveform(BaseWaveform):

    def __init__(self, offTime=0., waveFct=None, **kwargs):
        self.waveFct = waveFct
        BaseWaveform.__init__(self, offTime=offTime, **kwargs)

    def eval(self, time):
        return self.waveFct(time)


class TriangularWaveform(BaseWaveform):

    def __init__(self, offTime=0.):
        BaseWaveform.__init__(self, offTime, hasInitialFields=True)

    def eval(self, time):
        raise NotImplementedError(
            'TriangularWaveform has not been implemented, you should write it!'
        )


class VTEMWaveform(BaseWaveform):

    eps = 1e-9
    offTime = 4.2e-3
    peakTime = 2.73e-3
    a = 3.
    hasInitialFields = False

    def __init__(self, **kwargs):
        BaseWaveform.__init__(self, **kwargs)

    def eval(self, time):
        if time <= self.peakTime:
            return (
                (1. - np.exp(-self.a*time/self.peakTime))/(1.-np.exp(-self.a))
                )
        elif (time < self.offTime) and (time > self.peakTime):
            return -1. / (self.offTime-self.peakTime) * (time - self.offTime)
        else:
            return 0.


###############################################################################
#                                                                             #
#                                    Sources                                  #
#                                                                             #
###############################################################################

class BaseTDEMSrc(BaseEMSrc):

    # rxPair = Rx

    waveformPair = BaseWaveform  #: type of waveform to pair with
    waveform = None  #: source waveform
    srcType = None

    def __init__(self, rxList, **kwargs):
        super(BaseTDEMSrc, self).__init__(rxList, **kwargs)

    @property
    def waveform(self):
        "A waveform instance is not None"
        return getattr(self, '_waveform', None)

    @waveform.setter
    def waveform(self, val):
        if self.waveform is None:
            val._assertMatchesPair(self.waveformPair)
            self._waveform = val
        else:
            self._waveform = self.StepOffWaveform(val)

    def __init__(self, rxList, waveform = StepOffWaveform(), **kwargs):
        self.waveform = waveform
        BaseEMSrc.__init__(self, rxList, **kwargs)

    def bInitial(self, prob):
        return Zero()

    def bInitialDeriv(self, prob, v=None, adjoint=False, f=None):
        return Zero()

    def eInitial(self, prob):
        return Zero()

    def eInitialDeriv(self, prob, v=None, adjoint=False, f=None):
        return Zero()

    def hInitial(self, prob):
        return Zero()

    def hInitialDeriv(self, prob, v=None, adjoint=False, f=None):
        return Zero()

    def jInitial(self, prob):
        return Zero()

    def jInitialDeriv(self, prob, v=None, adjoint=False, f=None):
        return Zero()

    def eval(self, prob, time):
        s_m = self.s_m(prob, time)
        s_e = self.s_e(prob, time)
        return s_m, s_e

    def evalDeriv(self, prob, time, v=None, adjoint=False):
        if v is not None:
            return (
                self.s_mDeriv(prob, time, v, adjoint),
                self.s_eDeriv(prob, time, v, adjoint)
            )
        else:
            return (
                lambda v: self.s_mDeriv(prob, time, v, adjoint),
                lambda v: self.s_eDeriv(prob, time, v, adjoint)
            )

    def s_m(self, prob, time):
        return Zero()

    def s_e(self, prob, time):
        return Zero()

    def s_mDeriv(self, prob, time, v=None, adjoint=False):
        return Zero()

    def s_eDeriv(self, prob, time, v=None, adjoint=False):
        return Zero()


class MagDipole(BaseTDEMSrc):

    moment = properties.Float(
        "dipole moment of the transmitter", default=1., min=0.
    )
    mu = properties.Float(
        "permeability of the background", default=mu_0, min=0.
        )
    orientation = properties.Vector3(
        "orientation of the source", default='Z', length=1., required=True
    )
    srcType = "Inductive"

    def __init__(self, rxList, **kwargs):
        # assert(self.orientation in ['X', 'Y', 'Z']), (
        #     "Orientation (right now) doesn't actually do anything! The methods"
        #     " in SrcUtils should take care of this..."
        #     )
        # self.integrate = False
        BaseTDEMSrc.__init__(self, rxList, **kwargs)

    @properties.validator('orientation')
    def _warn_non_axis_aligned_sources(self, change):
        value = change['value']
        axaligned = [
            True for vec in [np.r_[1.,0.,0.], np.r_[0.,1.,0.], np.r_[0.,0.,1.]]
            if np.all(value == vec)
        ]
        if len(axaligned) != 1:
            warnings.warn(
                'non-axes aligned orientations {} are not rigorously'
                ' tested'.format(value)
            )

    def _srcFct(self, obsLoc, component):
        return MagneticDipoleVectorPotential(
            self.loc, obsLoc, component, mu=self.mu, moment=self.moment
        )

    def _aSrc(self, prob):
        if prob._formulation == 'EB':
            gridX = prob.mesh.gridEx
            gridY = prob.mesh.gridEy
            gridZ = prob.mesh.gridEz

        elif prob._formulation == 'HJ':
            gridX = prob.mesh.gridFx
            gridY = prob.mesh.gridFy
            gridZ = prob.mesh.gridFz

        if prob.mesh._meshType is 'CYL':
            if not prob.mesh.isSymmetric:
                raise NotImplementedError(
                    'Non-symmetric cyl mesh not implemented yet!'
                )
            a = self._srcFct(gridY, 'y')

        else:
            ax = self._srcFct(gridX, 'x')
            ay = self._srcFct(gridY, 'y')
            az = self._srcFct(gridZ, 'z')
            a = np.concatenate((ax, ay, az))

        return a

    def _bSrc(self, prob):
        if prob._formulation == 'EB':
            C = prob.mesh.edgeCurl

        elif prob._formulation == 'HJ':
            C = prob.mesh.edgeCurl.T

        return C*self._aSrc(prob)

    def bInitial(self, prob):

        if self.waveform.hasInitialFields is False:
            return Zero()

        return self._bSrc(prob)

    def hInitial(self, prob):

        if self.waveform.hasInitialFields is False:
            return Zero()

        return 1./self.mu * self._bSrc(prob)

    def s_m(self, prob, time):
        if self.waveform.hasInitialFields is False:
            # raise NotImplementedError
            return Zero()
        return Zero()

    def s_e(self, prob, time):
        C = prob.mesh.edgeCurl
        b = self._bSrc(prob)

        if prob._formulation == 'EB':

            MfMui = prob.MfMui

            if self.waveform.hasInitialFields is True and time < prob.timeSteps[1]:
                # if time > 0.0:
                #     return Zero()
                if prob._fieldType == 'b':
                    return Zero()
                elif prob._fieldType == 'e':
                    # Compute s_e from vector potential
                    return C.T * (MfMui * b)
            else:
                # b = self._bfromVectorPotential(prob)
                return C.T * (MfMui * b) * self.waveform.eval(time)
        # return Zero()

        elif prob._formulation == 'HJ':

            h = 1./self.mu * b

            if self.waveform.hasInitialFields is True and time < prob.timeSteps[1]:
                # if time > 0.0:
                #     return Zero()
                if prob._fieldType == 'h':
                    return Zero()
                elif prob._fieldType == 'j':
                    # Compute s_e from vector potential
                    return C * h
            else:
                # b = self._bfromVectorPotential(prob)
                return C * h * self.waveform.eval(time)


class CircularLoop(MagDipole):

    radius = properties.Float(
        "radius of the loop source", default=1., min=0.
    )
    # waveform = None
    # loc = None
    # orientation = 'Z'
    # radius = None
    # mu = mu_0

    def __init__(self, rxList, **kwargs):
        # assert(self.orientation in ['X', 'Y', 'Z']), (
        #     "Orientation (right now) doesn't actually do anything! The methods"
        #     " in SrcUtils should take care of this..."
        #     )
        # self.integrate = False
        BaseTDEMSrc.__init__(self, rxList, **kwargs)

    def _srcFct(self, obsLoc, component):
        return MagneticLoopVectorPotential(
            self.loc, obsLoc, component, mu=self.mu, radius=self.radius
        )


class LineCurrent(BaseTDEMSrc):
    """
    RawVec electric source. It is defined by the user provided vector s_e

    :param list rxList: receiver list
    :param bool integrate: Integrate the source term (multiply by Me) [False]
    """
    waveform = None
    loc = None
    mu = mu_0
    srcType = "Galvanic"

    def __init__(self, rxList, **kwargs):
        self.integrate = False
        BaseEMSrc.__init__(self, rxList, **kwargs)

    def Mejs(self, prob):
        if getattr(self, '_Mejs', None) is None:
            x0 = prob.mesh.x0
            hx = prob.mesh.hx
            hy = prob.mesh.hy
            hz = prob.mesh.hz
            px = self.loc[:, 0]
            py = self.loc[:, 1]
            pz = self.loc[:, 2]
            self._Mejs = getSourceTermLineCurrentPolygon(x0, hx, hy, hz,
                                                         px, py, pz)
        return self._Mejs

    def getRHSdc(self, prob):
        Grad = prob.mesh.nodalGrad
        return Grad.T*self.Mejs(prob)

    # TODO: Need to implement solving MMR for this when
    # StepOffwaveforme is used.
    def bInitial(self, prob):
        if self.waveform.eval(0) == 1.:
            raise Exception("Not implemetned for computing b!")
        else:
            return Zero()

    def eInitial(self, prob):
        if self.waveform.hasInitialFields:
            RHSdc = self.getRHSdc(prob)
            soldc = prob.Adcinv * RHSdc
            return - prob.mesh.nodalGrad * soldc
        else:
            return Zero()

    def eInitialDeriv(self, prob, v=None, adjoint=False, f=None):
        if self.waveform.hasInitialFields:
            edc = f[self, 'e', 0]
            Grad = prob.mesh.nodalGrad
            if adjoint is False:
                AdcDeriv_v = prob.getAdcDeriv(edc, v, adjoint=adjoint)
                edcDeriv = Grad * (prob.Adcinv * AdcDeriv_v)
                return edcDeriv
            elif adjoint is True:
                vec = prob.Adcinv * (Grad.T * v)
                edcDerivT = prob.getAdcDeriv(edc, vec, adjoint=adjoint)
                return edcDerivT
        else:
            return Zero()

    def s_m(self, prob, time):
        return Zero()

    def s_e(self, prob, time):
<<<<<<< HEAD
        return self.Mejs(prob) * self.waveform.eval(time)

=======
        return self.Mejs(prob) * self.waveform.eval(time)
>>>>>>> 19159c64
<|MERGE_RESOLUTION|>--- conflicted
+++ resolved
@@ -47,7 +47,6 @@
 class StepOffWaveform(BaseWaveform):
 
     eps = 1e-9
-<<<<<<< HEAD
     offTime = 0.
 
     def __init__(self, offTime=0.):
@@ -63,8 +62,6 @@
 
     eps = 1e-9
     offTime = 0.
-=======
->>>>>>> 19159c64
 
     def __init__(self, offTime=0.):
         BaseWaveform.__init__(self, offTime=offTime, hasInitialFields=True)
@@ -72,7 +69,6 @@
     def eval(self, time):
         if abs(time-0.) < self.eps:
             return 1.
-<<<<<<< HEAD
         elif time < self.offTime:
             return -1. / self.offTime * (time - self.offTime)
         else:
@@ -95,8 +91,6 @@
             return (1. - np.exp(-self.a*time/self.peakTime)) / (1.-np.exp(-self.a))
         elif (time < self.offTime) and (time > self.peakTime):
             return -1. / (self.offTime-self.peakTime) * (time - self.offTime)
-=======
->>>>>>> 19159c64
         else:
             return 0.
 
@@ -457,9 +451,5 @@
         return Zero()
 
     def s_e(self, prob, time):
-<<<<<<< HEAD
         return self.Mejs(prob) * self.waveform.eval(time)
 
-=======
-        return self.Mejs(prob) * self.waveform.eval(time)
->>>>>>> 19159c64
