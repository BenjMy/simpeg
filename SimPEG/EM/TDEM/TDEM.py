--- conflicted
+++ resolved
@@ -81,8 +81,6 @@
         ftype = self._fieldType + 'Solution' # the thing we solved for
         self.curModel = m
 
-        Jv = self.dataPair(self.survey)
-
         # mat to store previous time-step's solution deriv times a vector for each source
         # size: nu x nSrc
 
@@ -115,6 +113,7 @@
 
                 # here, we are lagging by a timestep, so filling in as we go
                 for projField in set([rx.projField for rx in src.rxList]):
+                    # Seogi: df_duFun?
                     df_dmFun = getattr(f, '_%sDeriv'%projField, None)
                     # df_dm_v is dense, but we only need the times at (rx.P.T * ones > 0)
                     # This should be called rx.footprint
@@ -133,13 +132,18 @@
                 if tInd != len(self.timeSteps+1):
                     dun_dm_v[:,i] = Adiaginv * (JRHS - Asubdiag * dun_dm_v[:,i])
 
+        # Seogi: suspcious spot
+        # Jv = self.dataPair(self.survey)
+        Jv = []
         for src in self.survey.srcList:
             for rx in src.rxList:
-                Jv[src,rx] = rx.evalDeriv(src, self.mesh, self.timeMesh, Utils.mkvc(df_dm_v[src,'%sDeriv'%rx.projField,:]))
-
+                # Looping over data class append memory as well!!
+                # Jv[src,rx] = rx.evalDeriv(src, self.mesh, self.timeMesh, Utils.mkvc(df_dm_v[src,'%sDeriv'%rx.projField,:]))
+                Jv.append(rx.evalDeriv(src, self.mesh, self.timeMesh, Utils.mkvc(df_dm_v[src,'%sDeriv'%rx.projField,:])))
         Adiaginv.clean()
-        del df_dm_v
-        return Utils.mkvc(Jv)
+        # del df_dm_v, dun_dm_v, Asubdiag
+        # return Utils.mkvc(Jv)
+        return np.hstack(Jv)
 
     def Jtvec(self, m, v, f=None):
 
@@ -166,13 +170,15 @@
             v = self.dataPair(self.survey, v)
 
         df_duT_v = Fields_Derivs(self.mesh, self.survey)
-        ATinv_df_duT_v = np.zeros((len(self.survey.srcList), len(f[self.survey.srcList[0],ftype,0]))) # same size as fields at a single timestep
-
-        JTv = np.zeros(m.shape)
+        ATinv_df_duT_v = np.zeros((len(self.survey.srcList), len(f[self.survey.srcList[0],ftype,0])), dtype=float) # same size as fields at a single timestep
+
+        JTv = np.zeros(m.shape, dtype=float)
 
         # Loop over sources and receivers to create a fields object: PT_v, df_duT_v, df_dmT_v
+        PT_v = Fields_Derivs(self.mesh, self.survey) # initialize storage for PT_v (don't need to preserve over sources)
         for src in self.survey.srcList:
-            PT_v = Fields_Derivs(self.mesh, self.survey) # initialize storage for PT_v (don't need to preserve over sources)
+            # Looping over initializing field class is appending memory!
+            # PT_v = Fields_Derivs(self.mesh, self.survey) # initialize storage for PT_v (don't need to preserve over sources)
             # initialize size
             print ('_%sDeriv')%(self._fieldType)
             df_duT_v[src, '%sDeriv'%self._fieldType, :] = np.zeros_like(f[src, self._fieldType, :])
@@ -270,13 +276,10 @@
         #         JTv = JTv - Utils.mkvc(self.getAdiagDeriv(0, f[src, ftype, tInd], v, adjoint = True))
         #         # JTv = JTv + self.getInitialFieldsDeriv(Utils.mkvc(df_duT_v[src,'%sDeriv'%self._fieldType,0] - Asubdiag.T * Utils.mkvc(ATinv_df_duT_v[isrc,:])), adjoint=True)
 
-<<<<<<< HEAD
-        del df_duT_v
-
-=======
+        # del df_duT_v, ATinv_df_duT_v, A, Asubdiag
         if AdiagTinv is not None:
             AdiagTinv.clean()
->>>>>>> 875885c6
+
         return Utils.mkvc(JTv).astype(float)
 
 
