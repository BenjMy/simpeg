from __future__ import print_function
# Run this file to add imports.

##### AUTOIMPORTS #####
<<<<<<< HEAD
from SimPEG.Examples import DC_Analytic_Dipole
from SimPEG.Examples import EM_FDEM_1D_Inversion
from SimPEG.Examples import EM_FDEM_Analytic_MagDipoleWholespace
from SimPEG.Examples import EM_Schenkel_Morrison_Casing
from SimPEG.Examples import EM_TDEM_1D_Inversion
from SimPEG.Examples import FLOW_Richards_1D_Celia1990
from SimPEG.Examples import Inversion_IRLS
from SimPEG.Examples import Inversion_Linear
from SimPEG.Examples import Maps_ComboMaps
from SimPEG.Examples import Maps_Mesh2Mesh
from SimPEG.Examples import Mesh_Basic_ForwardDC
from SimPEG.Examples import Mesh_Basic_PlotImage
from SimPEG.Examples import Mesh_Basic_Types
from SimPEG.Examples import Mesh_Operators_CahnHilliard
from SimPEG.Examples import Mesh_QuadTree_Creation
from SimPEG.Examples import Mesh_QuadTree_FaceDiv
from SimPEG.Examples import Mesh_QuadTree_HangingNodes
from SimPEG.Examples import Mesh_Tensor_Creation
from SimPEG.Examples import MT_1D_ForwardAndInversion
from SimPEG.Examples import MT_3D_Foward
from SimPEG.Examples import PF_Gravity_Inversion_Linear
from SimPEG.Examples import PF_Magnetics_Analytics
from SimPEG.Examples import PF_Magnetics_Inversion_Linear
from SimPEG.Examples import Utils_surface2ind_topo
=======
import DC_Analytic_Dipole
import EM_CylInversions_Heagyetal2016
import EM_FDEM_1D_Inversion
import EM_FDEM_Analytic_MagDipoleWholespace
import EM_Schenkel_Morrison_Casing
import EM_TDEM_1D_Inversion
import FLOW_Richards_1D_Celia1990
import Inversion_IRLS
import Inversion_Linear
import Maps_ComboMaps
import Maps_Mesh2Mesh
import Mesh_Basic_ForwardDC
import Mesh_Basic_PlotImage
import Mesh_Basic_Types
import Mesh_Operators_CahnHilliard
import Mesh_QuadTree_Creation
import Mesh_QuadTree_FaceDiv
import Mesh_QuadTree_HangingNodes
import Mesh_Tensor_Creation
import MT_1D_ForwardAndInversion
import MT_3D_Foward
import PF_Gravity_Inversion_Linear
import PF_Magnetics_Analytics
import PF_Magnetics_Inversion_Linear
import Utils_surface2ind_topo
>>>>>>> 20b324f0

__examples__ = ["DC_Analytic_Dipole", "EM_CylInversions_Heagyetal2016", "EM_FDEM_1D_Inversion", "EM_FDEM_Analytic_MagDipoleWholespace", "EM_Schenkel_Morrison_Casing", "EM_TDEM_1D_Inversion", "FLOW_Richards_1D_Celia1990", "Inversion_IRLS", "Inversion_Linear", "Maps_ComboMaps", "Maps_Mesh2Mesh", "Mesh_Basic_ForwardDC", "Mesh_Basic_PlotImage", "Mesh_Basic_Types", "Mesh_Operators_CahnHilliard", "Mesh_QuadTree_Creation", "Mesh_QuadTree_FaceDiv", "Mesh_QuadTree_HangingNodes", "Mesh_Tensor_Creation", "MT_1D_ForwardAndInversion", "MT_3D_Foward", "PF_Gravity_Inversion_Linear", "PF_Magnetics_Analytics", "PF_Magnetics_Inversion_Linear", "Utils_surface2ind_topo"]

<<<<<<< HEAD
##### AUTOIMPORTS #####

if __name__ == '__main__':
    """

        Run the following to create the examples documentation and add to the imports at the top.

    """

    import shutil, os
    from SimPEG import Examples

    # Create the examples dir in the docs folder.
    fName = os.path.realpath(__file__)
    docExamplesDir = os.path.sep.join(fName.split(os.path.sep)[:-3] + ['docs', 'content', 'examples'])
    shutil.rmtree(docExamplesDir)
    os.makedirs(docExamplesDir)

    # Get all the python examples in this folder
    thispath = os.path.sep.join(fName.split(os.path.sep)[:-1])
    exfiles  = [f[:-3] for f in os.listdir(thispath) if os.path.isfile(os.path.join(thispath, f)) and f.endswith('.py') and not f.startswith('_')]

    # Add the imports to the top in the AUTOIMPORTS section
    f = open(fName, 'r')
    inimports = False
    out = ''
    for line in f:
        if not inimports:
            out += line

        if line == "##### AUTOIMPORTS #####\n":
            inimports = not inimports
            if inimports:
                out += '\n'.join(["from SimPEG.Examples import {0!s}".format(_) for _ in exfiles]) 
                out += '\n\n__examples__ = ["' + '", "'.join(exfiles)+ '"]\n'
                out += '\n##### AUTOIMPORTS #####\n'
    f.close()

    f = open(fName, 'w')
    f.write(out)
    f.close()


    def _makeExample(filePath, runFunction):
        """Makes the example given a path of the file and the run function."""
        filePath = os.path.realpath(filePath)
        name = filePath.split(os.path.sep)[-1].rstrip('.pyc').rstrip('.py')

        docstr = runFunction.__doc__
        if docstr is None:
            doc = '{0!s}\n{1!s}'.format(name.replace('_',' '), '='*len(name))
        else:
            doc = '\n'.join([_[8:].rstrip() for _ in docstr.split('\n')])

        out = """.. _examples_{0!s}:

.. --------------------------------- ..
..                                   ..
..    THIS FILE IS AUTO GENEREATED   ..
..                                   ..
..    SimPEG/Examples/__init__.py    ..
..                                   ..
.. --------------------------------- ..

{1!s}

.. plot::

    from SimPEG import Examples
    Examples.{2!s}.run()

.. literalinclude:: ../../../SimPEG/Examples/{3!s}.py
    :language: python
    :linenos:
""".format(name, doc, name, name)

        rst = os.path.sep.join((filePath.split(os.path.sep)[:-3] + ['docs', 'content', 'examples', name + '.rst']))

        print('Creating: {0!s}.rst'.format(name))
        f = open(rst, 'w')
        f.write(out)
        f.close()

    for ex in dir(Examples):
        if ex.startswith('_') or ex.startswith('print_function'): continue
        E = getattr(Examples,ex)
        _makeExample(E.__file__, E.run)
=======
##### AUTOIMPORTS #####
>>>>>>> 20b324f0
<|MERGE_RESOLUTION|>--- conflicted
+++ resolved
@@ -2,8 +2,8 @@
 # Run this file to add imports.
 
 ##### AUTOIMPORTS #####
-<<<<<<< HEAD
 from SimPEG.Examples import DC_Analytic_Dipole
+from SimPEG.Examples import EM_CylInversions_Heagyetal2016
 from SimPEG.Examples import EM_FDEM_1D_Inversion
 from SimPEG.Examples import EM_FDEM_Analytic_MagDipoleWholespace
 from SimPEG.Examples import EM_Schenkel_Morrison_Casing
@@ -27,37 +27,9 @@
 from SimPEG.Examples import PF_Magnetics_Analytics
 from SimPEG.Examples import PF_Magnetics_Inversion_Linear
 from SimPEG.Examples import Utils_surface2ind_topo
-=======
-import DC_Analytic_Dipole
-import EM_CylInversions_Heagyetal2016
-import EM_FDEM_1D_Inversion
-import EM_FDEM_Analytic_MagDipoleWholespace
-import EM_Schenkel_Morrison_Casing
-import EM_TDEM_1D_Inversion
-import FLOW_Richards_1D_Celia1990
-import Inversion_IRLS
-import Inversion_Linear
-import Maps_ComboMaps
-import Maps_Mesh2Mesh
-import Mesh_Basic_ForwardDC
-import Mesh_Basic_PlotImage
-import Mesh_Basic_Types
-import Mesh_Operators_CahnHilliard
-import Mesh_QuadTree_Creation
-import Mesh_QuadTree_FaceDiv
-import Mesh_QuadTree_HangingNodes
-import Mesh_Tensor_Creation
-import MT_1D_ForwardAndInversion
-import MT_3D_Foward
-import PF_Gravity_Inversion_Linear
-import PF_Magnetics_Analytics
-import PF_Magnetics_Inversion_Linear
-import Utils_surface2ind_topo
->>>>>>> 20b324f0
 
 __examples__ = ["DC_Analytic_Dipole", "EM_CylInversions_Heagyetal2016", "EM_FDEM_1D_Inversion", "EM_FDEM_Analytic_MagDipoleWholespace", "EM_Schenkel_Morrison_Casing", "EM_TDEM_1D_Inversion", "FLOW_Richards_1D_Celia1990", "Inversion_IRLS", "Inversion_Linear", "Maps_ComboMaps", "Maps_Mesh2Mesh", "Mesh_Basic_ForwardDC", "Mesh_Basic_PlotImage", "Mesh_Basic_Types", "Mesh_Operators_CahnHilliard", "Mesh_QuadTree_Creation", "Mesh_QuadTree_FaceDiv", "Mesh_QuadTree_HangingNodes", "Mesh_Tensor_Creation", "MT_1D_ForwardAndInversion", "MT_3D_Foward", "PF_Gravity_Inversion_Linear", "PF_Magnetics_Analytics", "PF_Magnetics_Inversion_Linear", "Utils_surface2ind_topo"]
 
-<<<<<<< HEAD
 ##### AUTOIMPORTS #####
 
 if __name__ == '__main__':
@@ -91,7 +63,7 @@
         if line == "##### AUTOIMPORTS #####\n":
             inimports = not inimports
             if inimports:
-                out += '\n'.join(["from SimPEG.Examples import {0!s}".format(_) for _ in exfiles]) 
+                out += '\n'.join(["from SimPEG.Examples import {0!s}".format(_) for _ in exfiles])
                 out += '\n\n__examples__ = ["' + '", "'.join(exfiles)+ '"]\n'
                 out += '\n##### AUTOIMPORTS #####\n'
     f.close()
@@ -144,7 +116,4 @@
     for ex in dir(Examples):
         if ex.startswith('_') or ex.startswith('print_function'): continue
         E = getattr(Examples,ex)
-        _makeExample(E.__file__, E.run)
-=======
-##### AUTOIMPORTS #####
->>>>>>> 20b324f0
+        _makeExample(E.__file__, E.run)