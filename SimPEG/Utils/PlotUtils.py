import numpy as np
from scipy.interpolate import LinearNDInterpolator, NearestNDInterpolator
import matplotlib.pyplot as plt


def plot2Ddata(
    xyz, data, vec=False, nx=100, ny=100,
    ax=None, mask=None, level=False, figname=None,
    ncontour=10, dataloc=False, contourOpts={},
    levelOpts={}, scale="linear", clim=None,
    method='linear'
):
    """

        Take unstructured xy points, interpolate, then plot in 2D

        :param numpy.array xyz: data locations
        :param numpy.array data: data values
        :param bool vec: plot streamplot?
        :param float nx: number of x grid locations
        :param float ny: number of y grid locations
        :param matplotlib.axes ax: axes
        :param boolean numpy.array mask: mask for the array
        :param boolean level: boolean to plot (or not)
                                :meth:`matplotlib.pyplot.contour`
        :param string figname: figure name
        :param float ncontour: number of :meth:`matplotlib.pyplot.contourf`
                                contours
        :param bool dataloc: plot the data locations
        :param dict controuOpts: :meth:`matplotlib.pyplot.contourf` options
        :param dict levelOpts: :meth:`matplotlib.pyplot.contour` options
        :param numpy.array clim: colorbar limits
        :param str method: interpolation method, either 'linear' or 'nearest'

    """
    if ax is None:
        fig = plt.figure()
        ax = plt.subplot(111)

    xmin, xmax = xyz[:, 0].min(), xyz[:, 0].max()
    ymin, ymax = xyz[:, 1].min(), xyz[:, 1].max()
    x = np.linspace(xmin, xmax, nx)
    y = np.linspace(ymin, ymax, ny)
    X, Y = np.meshgrid(x, y)
    xy = np.c_[X.flatten(), Y.flatten()]
    if vec is False:
        if method == 'nearest':
            F = NearestNDInterpolator(xyz[:, :2], data)
        else:
            F = LinearNDInterpolator(xyz[:, :2], data)
        DATA = F(xy)
        DATA = DATA.reshape(X.shape)
        if scale == "log":
            DATA = np.log10(abs(DATA))

        # Levels definitions
        dataselection = np.logical_and(
            ~np.isnan(DATA),
            np.abs(DATA) != np.inf
            )
        if clim is None:
            vmin = DATA[dataselection].min()
            vmax = DATA[dataselection].max()
        else:
            vmin = np.min(clim)
            vmax = np.max(clim)
            if scale == "log":
                vmin = np.log10(vmin)
                vmax = np.log10(vmax)
        if np.logical_or(
            np.logical_or(
                np.isnan(vmin),
                np.isnan(vmax)
            ),
            np.logical_or(
                np.abs(vmin) == np.inf,
                np.abs(vmax) == np.inf
            )
        ):
            raise Exception(
                """clim must be sctrictly positive in log scale"""
            )
        vstep = np.abs((vmin-vmax)/(ncontour+1))
        levels = np.arange(vmin, vmax+vstep, vstep)
        if DATA[dataselection].min() < levels.min():
                levels = np.r_[DATA[dataselection].min(), levels]
        if DATA[dataselection].max() > levels.max():
                levels = np.r_[levels, DATA[dataselection].max()]

<<<<<<< HEAD
        if mask is not None:
            Fmask = NearestNDInterpolator(xyz[:, :2], mask)
            MASK = Fmask(xy)
            MASK = MASK.reshape(X.shape)
            DATA = np.ma.masked_array(DATA, mask=MASK)
=======
        if 'vmin' not in contourOpts.keys():
            contourOpts['vmin'] = vmin
        if 'vmax' not in contourOpts.keys():
            contourOpts['vmax'] = vmax
>>>>>>> 5fba5aaf

        cont = ax.contourf(
            X, Y, DATA, levels=levels,
            **contourOpts
        )
        if level:
            CS = ax.contour(X, Y, DATA, levels=levels, **levelOpts)

    else:
        # Assume size of data is (N,2)
        datax = data[:, 0]
        datay = data[:, 1]
        if method == 'nearest':
            Fx = NearestNDInterpolator(xyz[:, :2], datax)
            Fy = NearestNDInterpolator(xyz[:, :2], datay)
        else:
            Fx = LinearNDInterpolator(xyz[:, :2], datax)
            Fy = LinearNDInterpolator(xyz[:, :2], datay)
        DATAx = Fx(xy)
        DATAy = Fy(xy)
        DATA = np.sqrt(DATAx**2+DATAy**2).reshape(X.shape)
        DATAx = DATAx.reshape(X.shape)
        DATAy = DATAy.reshape(X.shape)
        if scale == "log":
            DATA = np.log10(abs(DATA))

        # Levels definitions
        dataselection = np.logical_and(
            ~np.isnan(DATA),
            np.abs(DATA) != np.inf
            )
        if clim is None:
            vmin = DATA[dataselection].min()
            vmax = DATA[dataselection].max()
        else:
            vmin = np.min(clim)
            vmax = np.max(clim)
            if scale == "log":
                vmin = np.log10(vmin)
                vmax = np.log10(vmax)
        if np.logical_or(
            np.logical_or(
                np.isnan(vmin),
                np.isnan(vmax)
            ),
            np.logical_or(
                np.abs(vmin) == np.inf,
                np.abs(vmax) == np.inf
            )
        ):
            raise Exception(
                """clim must be sctrictly positive in log scale"""
            )
        vstep = np.abs((vmin-vmax)/(ncontour+1))
        levels = np.arange(vmin, vmax+vstep, vstep)
        if DATA[dataselection].min() < levels.min():
                levels = np.r_[DATA[dataselection].min(), levels]
        if DATA[dataselection].max() > levels.max():
                levels = np.r_[levels, DATA[dataselection].max()]

        if mask is not None:
            Fmask = NearestNDInterpolator(xyz[:, :2], mask)
            MASK = Fmask(xy)
            MASK = MASK.reshape(X.shape)
            DATA = np.ma.masked_array(DATA, mask=MASK)

        cont = ax.contourf(
            X, Y, DATA, levels=levels,
            vmin=vmin, vmax=vmax,
            **contourOpts
        )
        ax.streamplot(X, Y, DATAx, DATAy, color="w")
        if level:
            CS = ax.contour(X, Y, DATA, levels=levels, **levelOpts)

    if dataloc:
        ax.plot(xyz[:, 0], xyz[:, 1], 'k.', ms=2)
    plt.gca().set_aspect('equal', adjustable='box')
    if figname:
        plt.axis("off")
        fig.savefig(figname, dpi=200)
    if level:
        return cont, ax, CS
    else:
        return cont, ax


def plotLayer(sig, LocSigZ, xscale='log', ax=None,
              showlayers=False, xlim=None, **kwargs):
    """Plot a layered earth model"""
    sigma = np.repeat(sig, 2, axis=0)
    z = np.repeat(LocSigZ[1:], 2, axis=0)
    z = np.r_[LocSigZ[0], z, LocSigZ[-1]]

    if xlim is None:
        sig_min = sig.min()*0.5
        sig_max = sig.max()*2
    else:
        sig_min, sig_max = xlim

    if xscale == 'linear' and sig.min() == 0.:
        if xlim is None:
            sig_min = -sig.max()*0.5
            sig_max = sig.max()*2

    if ax is None:
        plt.xscale(xscale)
        plt.xlim(sig_min, sig_max)
        plt.ylim(z.min(), z.max())
        plt.xlabel('Conductivity (S/m)', fontsize=14)
        plt.ylabel('Depth (m)', fontsize=14)
        plt.ylabel('Depth (m)', fontsize=14)
        if showlayers is True:
            for locz in LocSigZ:
                plt.plot(
                    np.linspace(sig_min, sig_max, 100),
                    np.ones(100)*locz, 'b--', lw=0.5
                )
        return plt.plot(sigma, z, 'k-', **kwargs)

    else:
        ax.set_xscale(xscale)
        ax.set_xlim(sig_min, sig_max)
        ax.set_ylim(z.min(), z.max())
        ax.set_xlabel('Conductivity (S/m)', fontsize=14)
        ax.set_ylabel('Depth (m)', fontsize=14)
        if showlayers is True:
            for locz in LocSigZ:
                ax.plot(
                    np.linspace(sig_min, sig_max, 100),
                    np.ones(100)*locz, 'b--', lw=0.5
                )
        return ax.plot(sigma, z, 'k-', **kwargs)<|MERGE_RESOLUTION|>--- conflicted
+++ resolved
@@ -87,18 +87,16 @@
         if DATA[dataselection].max() > levels.max():
                 levels = np.r_[levels, DATA[dataselection].max()]
 
-<<<<<<< HEAD
         if mask is not None:
             Fmask = NearestNDInterpolator(xyz[:, :2], mask)
             MASK = Fmask(xy)
             MASK = MASK.reshape(X.shape)
             DATA = np.ma.masked_array(DATA, mask=MASK)
-=======
+
         if 'vmin' not in contourOpts.keys():
             contourOpts['vmin'] = vmin
         if 'vmax' not in contourOpts.keys():
             contourOpts['vmax'] = vmax
->>>>>>> 5fba5aaf
 
         cont = ax.contourf(
             X, Y, DATA, levels=levels,
