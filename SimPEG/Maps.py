--- conflicted
+++ resolved
@@ -14,11 +14,7 @@
 import scipy.sparse as sp
 from scipy.sparse.linalg import LinearOperator
 from scipy.interpolate import UnivariateSpline
-<<<<<<< HEAD
-from scipy.spatial import cKDTree
-=======
 from scipy.constants import mu_0
->>>>>>> af06fdd3
 
 from . import Utils
 from .Tests import checkDerivative
@@ -866,89 +862,6 @@
             return self.P * v
         return self.P
 
-class Mesh2MeshTopo(IdentityMap):
-    """
-        Takes a model on one mesh are translates it to another mesh
-        with consideration of topography
-
-    """
-    tree = None
-    nIterpPts = 6
-    P = None #: The CSR projection matrix.
-
-    def __init__(self, meshes, actinds, **kwargs):
-        Utils.setKwargs(self, **kwargs)
-
-        assert type(meshes) is list, "meshes must be a list of two meshes"
-        assert len(meshes) == 2, "meshes must be a list of two meshes"
-        assert type(actinds) is list, "actinds must be a list of two meshes"
-        assert len(actinds) == 2, "actinds must be a list of two meshes"
-        assert meshes[0].dim == meshes[1].dim, """The two meshes must be the same dimension"""
-
-        self.mesh  = meshes[0]
-        self.mesh2 = meshes[1]
-        self.actind = actinds[0]
-        self.actind2 = actinds[1]
-        self._createProjection()
-
-        # Old version using SimPEG interpolation
-        # self.P = self.mesh2.getInterpolationMat(self.mesh.gridCC,'CC',zerosOutside=True)
-
-    def genActiveindfromTopo(mesh, xyztopo):
-        #TODO: This possibly needs to be improved use vtk(?)
-        if mesh.dim==3:
-            nCxy = mesh.nCx*mesh.nCy
-            Zcc = mesh.gridCC[:,2].reshape((nCxy, mesh.nCz), order='F')
-            Ftopo = NearestNDInterpolator(xyztopo[:,:2], xyztopo[:,2])
-            XY = Utils.ndgrid(mesh.vectorCCx, mesh.vectorCCy)
-            XY.shape
-            topo = Ftopo(XY)
-            actind = []
-            for ixy in range(nCxy):
-                actind.append(topo[ixy] <= Zcc[ixy,:])
-        else:
-            raise NotImplementedError("Only 3D is working")
-
-        return Utils.mkvc(np.vstack(actind))
-
-    #Question .. is it only generated once?
-    def _createProjection(self):
-        """
-            KD Tree interpolation onto the active cells.
-        """
-        if self.tree==None:
-            self.tree = cKDTree(zip(self.mesh.gridCC[self.actind,0], self.mesh.gridCC[self.actind,1], self.mesh.gridCC[self.actind,2]))
-        d, inds = self.tree.query(zip(self.mesh2.gridCC[self.actind2,0],self.mesh2.gridCC[self.actind2,1],self.mesh2.gridCC[self.actind2,2]), k=self.nIterpPts)
-        # Not sure consideration of the volume ...
-        # vol = np.zeros((self.actind2.sum(), self.nIterpPts))
-        # for i in range(self.nIterpPts):
-        #     vol[:,i] = self.mesh.vol[inds[:,i]]
-        w = 1. / np.abs(d+1e-16)
-        w = Utils.sdiag(1./np.sum(w, axis=1)) * (w)
-        I = Utils.mkvc(np.arange(inds.shape[0]).reshape([-1,1]).repeat(self.nIterpPts, axis=1))
-        J = Utils.mkvc(inds)
-        print(inds.shape[0])
-        P = sp.coo_matrix( (Utils.mkvc(w),(I, J)), shape=(inds.shape[0], (self.actind).sum()) )
-        # self.P = Utils.sdiag(self.mesh2.vol[self.actind2])*P.tocsc()
-        self.P = P.tocsr()
-
-    @property
-    def shape(self):
-        """Number of parameters in the model."""
-        # return (self.mesh.nC, self.mesh2.nC)
-        return (self.actind2.sum(), self.actind.sum())
-
-    @property
-    def nP(self):
-        """Number of parameters in the model."""
-        # return self.mesh2.nC
-        return self.actind2.sum()
-
-    def _transform(self, m):
-        return self.P*m
-
-    def deriv(self, m):
-        return self.P
 
 class InjectActiveCells(IdentityMap):
     """
