--- conflicted
+++ resolved
@@ -1,28 +1,17 @@
 from __future__ import print_function
-<<<<<<< HEAD
-from . import (
-    Utils, Regularization,
-    ObjectiveFunction, DataMisfit
-)
-
-import numpy as np
-import matplotlib.pyplot as plt
-import warnings
-import copy
-import scipy.sparse as sp
-=======
 
 import properties
 import numpy as np
 import matplotlib.pyplot as plt
 import warnings
 import os
-
-from . import Utils
-from . import Regularization, DataMisfit, ObjectiveFunction
-from . import Maps
-from .Utils import mkvc
->>>>>>> d2843909
+import copy
+import scipy.sparse as sp
+
+from . import (
+    Utils, Regularization,
+    ObjectiveFunction, DataMisfit
+)
 
 
 class InversionDirective(properties.HasProperties):
@@ -354,15 +343,11 @@
 
     def initialize(self):
         print(
-<<<<<<< HEAD
-            "SimPEG.SaveModelEveryIteration will save your models as: '###-{0!s}.npy'".format(self.fileName))
-=======
             "SimPEG.SaveModelEveryIteration will save your models as: "
             "'{0!s}###-{1!s}.npy'".format(
                 self.directory + os.path.sep, self.fileName
             )
         )
->>>>>>> d2843909
 
     def endIter(self):
         np.save(
@@ -962,23 +947,14 @@
         for reg in self.reg.objfcts[0].objfcts:
             eps_p = reg.epsilon
             f_m = abs(reg.f_m)
-<<<<<<< HEAD
-            max_p += [np.max(eps_p**(1 - norm_p / 2.) * f_m /
-                             (f_m**2. + eps_p**2.)**(1 - norm_p / 2.))]
-=======
             max_p += [np.max(f_m)]
->>>>>>> d2843909
 
         max_p = np.asarray(max_p).max()
 
         max_s = [np.pi, np.pi]
-<<<<<<< HEAD
-        for obj, var in zip(self.reg.objfcts[1:], max_s):
-            obj.scale = max_p.max() / var
-=======
+
         for obj, var in zip(self.reg.objfcts[1:3], max_s):
             obj.scales = np.ones(obj.scales.shape)*max_p/var
->>>>>>> d2843909
 
     def validate(self, directiveList):
         # check if a linear preconditioner is in the list, if not warn else
@@ -1016,11 +992,6 @@
         # Create the pre-conditioner
         regDiag = np.zeros_like(self.invProb.model)
 
-<<<<<<< HEAD
-            m = self.invProb.model
-
-            if getattr(self.opt, 'JtJdiag', None) is None:
-=======
         for reg in self.reg.objfcts:
             # Check if regularization has a projection
             if getattr(reg.mapping, 'P', None) is None:
@@ -1028,20 +999,16 @@
             else:
                 P = reg.mapping.P
                 regDiag += (P.T * (reg.W.T * (reg.W * P))).diagonal()
->>>>>>> d2843909
 
         # Deal with the linear case
         if getattr(self.opt, 'JtJdiag', None) is None:
 
-<<<<<<< HEAD
-=======
             print("Approximated diag(JtJ) with linear operator")
 
             JtJdiag = np.zeros_like(self.invProb.model)
             m = self.invProb.model
             for prob, dmisfit in zip(self.prob, self.dmisfit.objfcts):
 
->>>>>>> d2843909
                     if getattr(prob, 'getJtJdiag', None) is None:
                         assert getattr(prob, 'getJ', None) is not None, (
                         "Problem does not have a getJ attribute." +
@@ -1053,18 +1020,9 @@
 
             self.opt.JtJdiag = JtJdiag + self.threshold
 
-<<<<<<< HEAD
-            # Update the pre-conditioner
-            reg_diag = np.zeros_like(self.invProb.model)
-            for reg in self.reg.objfcts:
-                W = reg.deriv2(m)
-                reg_diag += self.invProb.beta * W.diagonal()
-            Hdiag = self.opt.JtJdiag + reg_diag
-=======
         diagA = self.opt.JtJdiag + self.invProb.beta*regDiag
 
         PC = Utils.sdiag((diagA)**-1.)
->>>>>>> d2843909
 
         self.opt.approxHinv = PC
 
@@ -1073,16 +1031,6 @@
         if ~self.update_every_iteration:
             return
 
-<<<<<<< HEAD
-        if getattr(self.opt, 'approxHinv', None) is not None:
-            m = self.invProb.model
-            # Update the pre-conditioner
-            reg_diag = np.zeros_like(self.invProb.model)
-            for reg in self.reg.objfcts:
-                W = reg.deriv2(m)
-                reg_diag += self.invProb.beta * W.diagonal()
-            Hdiag = self.opt.JtJdiag + reg_diag
-=======
         # Create the pre-conditioner
         regDiag = np.zeros_like(self.invProb.model)
 
@@ -1095,7 +1043,6 @@
                 regDiag += (P.T * (reg.W.T * (reg.W * P))).diagonal()
         # Assumes that opt.JtJdiag has been updated or static
         diagA = self.opt.JtJdiag + self.invProb.beta*regDiag
->>>>>>> d2843909
 
         PC = Utils.sdiag((diagA)**-1.)
         self.opt.approxHinv = PC
@@ -2390,13 +2337,7 @@
         """
         self.JtJdiag = []
 
-<<<<<<< HEAD
-        m = self.invProb.model
-
-        for prob, survey, dmisfit in zip(
-=======
         for prob, dmisfit in zip(
->>>>>>> d2843909
             self.prob,
             self.dmisfit.objfcts
         ):
@@ -2453,87 +2394,6 @@
         self.opt.JtJdiag = JtJdiag
 
 
-<<<<<<< HEAD
-class Update_DC_Wr(InversionDirective):
-    """
-        Update the sensitivity wegithing for the DC2D problem
-    """
-
-    wrType = 'sensitivityW'
-    changeMref = False
-    eps = 1e-8
-
-    def initialize(self):
-
-        m = self.invProb.model
-        Jmat = self.prob[0].getJ(m, self.prob[0].fields(m))
-
-        if self.wrType == 'sensitivityW':
-            wr = np.sum((Jmat)**2., axis=0)**0.5 + self.eps
-            wr = wr / wr.max()
-            # for reg in self.reg.objfcts:
-            self.reg.objfcts[0].cell_weights = self.reg.mapping * wr
-
-        # self.opt.approxHinv = None
-        JtJdiag = np.sum((self.dmisfit.W * Jmat)**2., axis=0)
-
-        # Create the pre-conditioner
-        self.regDiag = np.zeros_like(self.invProb.model)
-
-        for reg in self.reg.objfcts:
-            # Check if he has wire
-            if getattr(reg.mapping, 'P', None) is None:
-                self.regDiag += (reg.W.T * reg.W).diagonal()
-            else:
-                # He is a snitch!
-                self.regDiag += reg.mapping.P.T * (reg.W.T * reg.W).diagonal()
-
-        diagA = JtJdiag + self.invProb.beta * self.regDiag
-
-        PC = Utils.sdiag((diagA)**-1.)
-        self.opt.approxHinv = PC
-
-    def endIter(self):
-
-        m = self.invProb.model
-        Jmat = self.prob[0].getJ(m, self.prob[0].fields(m))
-
-        wr = np.sum((Jmat)**2. + self.eps**2., axis=0)**0.5
-        wr = wr / wr.max()
-        if self.wrType == 'sensitivityW':
-            # for reg in self.reg.objfcts:
-            self.reg.objfcts[0].cell_weights = self.reg.mapping * wr
-
-        if self.changeMref:
-
-            # mref = np.median(m)
-            mref = np.sum(wr * m) / np.sum(wr)
-            # print(self.reg.objfcts[0].cell_weights.min())
-
-            print('Updating mref:' + str(np.exp(mref)) + 'S/m')
-
-            for reg in self.reg.objfcts:
-                reg.mref = np.ones_like(m) * mref
-
-        # self.opt.approxHinv = None
-        JtJdiag = np.sum((self.dmisfit.W * Jmat)**2., axis=0)
-
-        # Create the pre-conditioner
-        self.regDiag = np.zeros_like(self.invProb.model)
-
-        for reg in self.reg.objfcts:
-            # Check if he has wire
-            if getattr(reg.mapping, 'P', None) is None:
-                self.regDiag += (reg.W.T * reg.W).diagonal()
-            else:
-                # He is a snitch!
-                self.regDiag += reg.mapping.P.T * (reg.W.T * reg.W).diagonal()
-
-        diagA = JtJdiag + self.invProb.beta * self.regDiag
-
-        PC = Utils.sdiag((diagA)**-1.)
-        self.opt.approxHinv = PC
-=======
 class ProjectSphericalBounds(InversionDirective):
     """
         Trick for spherical coordinate system.
@@ -2578,5 +2438,4 @@
         for prob in self.prob:
             prob.model = m
 
-        self.opt.xc = m
->>>>>>> d2843909
+        self.opt.xc = m