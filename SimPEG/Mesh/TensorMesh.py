from __future__ import print_function
from SimPEG import Utils, np, sp
<<<<<<< HEAD
from BaseMesh import BaseMesh, BaseRectangularMesh
from View import TensorView
from DiffOperators import DiffOperators
from InnerProducts import InnerProducts
from MeshIO import TensorMeshIO
=======
from .BaseMesh import BaseMesh, BaseRectangularMesh
from .View import TensorView
from .DiffOperators import DiffOperators
from .InnerProducts import InnerProducts
from .MeshIO import TensorMeshIO
>>>>>>> f8b0ea53
import warnings


class BaseTensorMesh(BaseMesh):

    _meshType = 'BASETENSOR'

    _unitDimensions = [1, 1, 1]

    def __init__(self, h_in, x0_in=None):
        assert type(h_in) in [list, tuple], 'h_in must be a list'
        assert len(h_in) in [1,2,3], 'h_in must be of dimension 1, 2, or 3'
        h = list(range(len(h_in)))
        for i, h_i in enumerate(h_in):
            if Utils.isScalar(h_i) and type(h_i) is not np.ndarray:
                # This gives you something over the unit cube.
                h_i = self._unitDimensions[i] * np.ones(int(h_i))/int(h_i)
            elif type(h_i) is list:
                h_i = Utils.meshTensor(h_i)
            assert isinstance(h_i, np.ndarray), ("h[{0:d}] is not a numpy array.".format(i))
            assert len(h_i.shape) == 1, ("h[{0:d}] must be a 1D numpy array.".format(i))
            h[i] = h_i[:] # make a copy.

        x0 = np.zeros(len(h))
        if x0_in is not None:
            assert len(h) == len(x0_in), "Dimension mismatch. x0 != len(h)"
            for i in range(len(h)):
                x_i, h_i = x0_in[i], h[i]
                if Utils.isScalar(x_i):
                    x0[i] = x_i
                elif x_i == '0':
                    x0[i] = 0.0
                elif x_i == 'C':
                    x0[i] = -h_i.sum()*0.5
                elif x_i == 'N':
                    x0[i] = -h_i.sum()
                else:
                    raise Exception("x0[{0:d}] must be a scalar or '0' to be zero, 'C' to center, or 'N' to be negative.".format(i))

        if isinstance(self, BaseRectangularMesh):
            BaseRectangularMesh.__init__(self, np.array([x.size for x in h]), x0)
        else:
            BaseMesh.__init__(self, np.array([x.size for x in h]), x0)

        # Ensure h contains 1D vectors
        self._h = [Utils.mkvc(x.astype(float)) for x in h]

    @property
    def h(self):
        """h is a list containing the cell widths of the tensor mesh in each dimension."""
        return self._h

    @property
    def hx(self):
        "Width of cells in the x direction"
        return self._h[0]

    @property
    def hy(self):
        "Width of cells in the y direction"
        return None if self.dim < 2 else self._h[1]

    @property
    def hz(self):
        "Width of cells in the z direction"
        return None if self.dim < 3 else self._h[2]

    @property
    def vectorNx(self):
        """Nodal grid vector (1D) in the x direction."""
        return np.r_[0., self.hx.cumsum()] + self.x0[0]

    @property
    def vectorNy(self):
        """Nodal grid vector (1D) in the y direction."""
        return None if self.dim < 2 else np.r_[0., self.hy.cumsum()] + self.x0[1]

    @property
    def vectorNz(self):
        """Nodal grid vector (1D) in the z direction."""
        return None if self.dim < 3 else np.r_[0., self.hz.cumsum()] + self.x0[2]

    @property
    def vectorCCx(self):
        """Cell-centered grid vector (1D) in the x direction."""
        return np.r_[0, self.hx[:-1].cumsum()] + self.hx*0.5 + self.x0[0]

    @property
    def vectorCCy(self):
        """Cell-centered grid vector (1D) in the y direction."""
        return None if self.dim < 2 else np.r_[0, self.hy[:-1].cumsum()] + self.hy*0.5 + self.x0[1]

    @property
    def vectorCCz(self):
        """Cell-centered grid vector (1D) in the z direction."""
        return None if self.dim < 3 else np.r_[0, self.hz[:-1].cumsum()] + self.hz*0.5 + self.x0[2]

    @property
    def gridCC(self):
        """Cell-centered grid."""
        return self._getTensorGrid('CC')

    @property
    def gridN(self):
        """Nodal grid."""
        return self._getTensorGrid('N')

    @property
    def gridFx(self):
        """Face staggered grid in the x direction."""
        if self.nFx == 0: return
        return self._getTensorGrid('Fx')

    @property
    def gridFy(self):
        """Face staggered grid in the y direction."""
        if self.nFy == 0 or self.dim < 2: return
        return self._getTensorGrid('Fy')

    @property
    def gridFz(self):
        """Face staggered grid in the z direction."""
        if self.nFz == 0 or self.dim < 3: return
        return self._getTensorGrid('Fz')

    @property
    def gridEx(self):
        """Edge staggered grid in the x direction."""
        if self.nEx == 0: return
        return self._getTensorGrid('Ex')

    @property
    def gridEy(self):
        """Edge staggered grid in the y direction."""
        if self.nEy == 0 or self.dim < 2: return
        return self._getTensorGrid('Ey')

    @property
    def gridEz(self):
        """Edge staggered grid in the z direction."""
        if self.nEz == 0 or self.dim < 3: return
        return self._getTensorGrid('Ez')

    def _getTensorGrid(self, key):
        if getattr(self, '_grid' + key, None) is None:
            setattr(self, '_grid' + key, Utils.ndgrid(self.getTensor(key)))
        return getattr(self, '_grid' + key)

    def getTensor(self, key):
        """ Returns a tensor list.

        :param str key: What tensor (see below)
        :rtype: list
        :return: list of the tensors that make up the mesh.

        key can be::

            'CC'    -> scalar field defined on cell centers
            'N'     -> scalar field defined on nodes
            'Fx'    -> x-component of field defined on faces
            'Fy'    -> y-component of field defined on faces
            'Fz'    -> z-component of field defined on faces
            'Ex'    -> x-component of field defined on edges
            'Ey'    -> y-component of field defined on edges
            'Ez'    -> z-component of field defined on edges

        """

        if   key == 'Fx':
            ten = [self.vectorNx , self.vectorCCy, self.vectorCCz]
        elif key == 'Fy':
            ten = [self.vectorCCx, self.vectorNy , self.vectorCCz]
        elif key == 'Fz':
            ten = [self.vectorCCx, self.vectorCCy, self.vectorNz ]
        elif key == 'Ex':
            ten = [self.vectorCCx, self.vectorNy , self.vectorNz ]
        elif key == 'Ey':
            ten = [self.vectorNx , self.vectorCCy, self.vectorNz ]
        elif key == 'Ez':
            ten = [self.vectorNx , self.vectorNy , self.vectorCCz]
        elif key == 'CC':
            ten = [self.vectorCCx, self.vectorCCy, self.vectorCCz]
        elif key == 'N':
            ten = [self.vectorNx , self.vectorNy , self.vectorNz ]

        return [t for t in ten if t is not None]

    # --------------- Methods ---------------------

    def isInside(self, pts, locType='N'):
        """
        Determines if a set of points are inside a mesh.

        :param numpy.ndarray pts: Location of points to test
        :rtype numpy.ndarray:
        :return: inside, numpy array of booleans
        """
        pts = Utils.asArray_N_x_Dim(pts, self.dim)

        tensors = self.getTensor(locType)

        if locType == 'N' and self._meshType == 'CYL':
            #NOTE: for a CYL mesh we add a node to check if we are inside in the radial direction!
            tensors[0] = np.r_[0.,tensors[0]]
            tensors[1] = np.r_[tensors[1], 2.0*np.pi]

        inside = np.ones(pts.shape[0],dtype=bool)
        for i, tensor in enumerate(tensors):
            TOL = np.diff(tensor).min() * 1.0e-10
            inside = inside & (pts[:,i] >= tensor.min()-TOL) & (pts[:,i] <= tensor.max()+TOL)
        return inside

    def getInterpolationMat(self, loc, locType='CC', zerosOutside=False):
        """ Produces interpolation matrix

        :param numpy.ndarray loc: Location of points to interpolate to
        :param str locType: What to interpolate (see below)
        :rtype: scipy.sparse.csr_matrix
        :return: M, the interpolation matrix

        locType can be::

            'Ex'    -> x-component of field defined on edges
            'Ey'    -> y-component of field defined on edges
            'Ez'    -> z-component of field defined on edges
            'Fx'    -> x-component of field defined on faces
            'Fy'    -> y-component of field defined on faces
            'Fz'    -> z-component of field defined on faces
            'N'     -> scalar field defined on nodes
            'CC'    -> scalar field defined on cell centers
            'CCVx'  -> x-component of vector field defined on cell centers
            'CCVy'  -> y-component of vector field defined on cell centers
            'CCVz'  -> z-component of vector field defined on cell centers
        """
        if self._meshType == 'CYL' and self.isSymmetric and locType in ['Ex','Ez','Fy']:
            raise Exception('Symmetric CylMesh does not support {0!s} interpolation, as this variable does not exist.'.format(locType))

        loc = Utils.asArray_N_x_Dim(loc, self.dim)

        if zerosOutside is False:
            assert np.all(self.isInside(loc)), "Points outside of mesh"
        else:
            indZeros = np.logical_not(self.isInside(loc))
            loc[indZeros, :] = np.array([v.mean() for v in self.getTensor('CC')])

        if locType in ['Fx','Fy','Fz','Ex','Ey','Ez']:
            ind = {'x':0, 'y':1, 'z':2}[locType[1]]
            assert self.dim >= ind, 'mesh is not high enough dimension.'
            nF_nE = self.vnF if 'F' in locType else self.vnE
            components = [Utils.spzeros(loc.shape[0], n) for n in nF_nE]
            components[ind] = Utils.interpmat(loc, *self.getTensor(locType))
            # remove any zero blocks (hstack complains)
            components = [comp for comp in components if comp.shape[1] > 0]
            Q = sp.hstack(components)
        elif locType in ['CC', 'N']:
            Q = Utils.interpmat(loc, *self.getTensor(locType))
        elif locType in ['CCVx', 'CCVy', 'CCVz']:
            Q = Utils.interpmat(loc, *self.getTensor('CC'))
            Z = Utils.spzeros(loc.shape[0],self.nC)
            if locType == 'CCVx':
                Q = sp.hstack([Q,Z,Z])
            elif locType == 'CCVy':
                Q = sp.hstack([Z,Q,Z])
            elif locType == 'CCVz':
                Q = sp.hstack([Z,Z,Q])

        else:
            raise NotImplementedError('getInterpolationMat: locType=='+locType+' and mesh.dim=='+str(self.dim))

        if zerosOutside:
            Q[indZeros, :] = 0

        return Q.tocsr()


    def _fastInnerProduct(self, projType, prop=None, invProp=False, invMat=False):
        """
            Fast version of getFaceInnerProduct.
            This does not handle the case of a full tensor prop.

            :param numpy.array prop: material property (tensor properties are possible) at each cell center (nC, (1, 3, or 6))
            :param str projType: 'E' or 'F'
            :param bool returnP: returns the projection matrices
            :param bool invProp: inverts the material property
            :param bool invMat: inverts the matrix
            :rtype: scipy.sparse.csr_matrix
            :return: M, the inner product matrix (nF, nF)
        """
        assert projType in ['F', 'E'], ("projType must be 'F' for faces or 'E'"
                                        " for edges")

        if prop is None:
            prop = np.ones(self.nC)

        if invProp:
            prop = 1./prop

        if Utils.isScalar(prop):
            prop = prop*np.ones(self.nC)

        # number of elements we are averaging (equals dim for regular
        # meshes, but for cyl, where we use symmetry, it is 1 for edge
        # variables and 2 for face variables)
        if self._meshType == 'CYL':
            n_elements = np.sum(getattr(self, 'vn'+projType).nonzero())
        else:
            n_elements = self.dim

        # Isotropic? or anisotropic?
        if prop.size == self.nC:
            Av = getattr(self, 'ave'+projType+'2CC')
            Vprop = self.vol * Utils.mkvc(prop)
            M = n_elements * Utils.sdiag(Av.T * Vprop)

        elif prop.size == self.nC*self.dim:
            Av = getattr(self, 'ave'+projType+'2CCV')

            # if cyl, then only certain components are relevant due to symmetry
            # for faces, x, z matters, for edges, y (which is theta) matters
            if self._meshType == 'CYL':
                if projType == 'E':
                    prop = prop[:, 1] # this is the action of a projection mat
                elif projType == 'F':
                    prop = prop[:, [0, 2]]

            V = sp.kron(sp.identity(n_elements), Utils.sdiag(self.vol))
            M = Utils.sdiag(Av.T * V * Utils.mkvc(prop))
        else:
            return None

        if invMat:
            return Utils.sdInv(M)
        else:
            return M

    def _fastInnerProductDeriv(self, projType, prop, invProp=False,
                               invMat=False):
        """
            :param str projType: 'E' or 'F'
            :param TensorType tensorType: type of the tensor
            :param bool invProp: inverts the material property
            :param bool invMat: inverts the matrix
            :rtype: function
            :return: dMdmu, the derivative of the inner product matrix
        """
        assert projType in ['F', 'E'], ("projType must be 'F' for faces or 'E'"
                                        " for edges")

        tensorType = Utils.TensorType(self, prop)

        dMdprop = None

        if invMat or invProp:
            MI = self._fastInnerProduct(projType, prop, invProp=invProp,
                                        invMat=invMat)

        # number of elements we are averaging (equals dim for regular
        # meshes, but for cyl, where we use symmetry, it is 1 for edge
        # variables and 2 for face variables)
        if self._meshType == 'CYL':
            n_elements = np.sum(getattr(self, 'vn'+projType).nonzero())
        else:
            n_elements = self.dim


        if tensorType == 0:  # isotropic, constant
            Av = getattr(self, 'ave'+projType+'2CC')
            V = Utils.sdiag(self.vol)
            ones = sp.csr_matrix((np.ones(self.nC), (range(self.nC),
                                                     np.zeros(self.nC))),
                                 shape=(self.nC, 1))
            if not invMat and not invProp:
                dMdprop = n_elements * Av.T * V * ones
            elif invMat and invProp:
                dMdprop =  n_elements * (Utils.sdiag(MI.diagonal()**2) * Av.T *
                                         V * ones * Utils.sdiag(1./prop**2))
            elif invProp:
                dMdprop = n_elements * Av.T * V * Utils.sdiag(- 1./prop**2)
            elif invMat:
                dMdprop = n_elements * (Utils.sdiag(- MI.diagonal()**2) * Av.T
                                        * V)

        elif tensorType == 1:  # isotropic, variable in space
            Av = getattr(self, 'ave'+projType+'2CC')
            V = Utils.sdiag(self.vol)
            if not invMat and not invProp:
                dMdprop = n_elements * Av.T * V
            elif invMat and invProp:
                dMdprop =  n_elements * (Utils.sdiag(MI.diagonal()**2) * Av.T *
                                         V * Utils.sdiag(1./prop**2))
            elif invProp:
                dMdprop = n_elements * Av.T * V * Utils.sdiag(-1./prop**2)
            elif invMat:
                dMdprop = n_elements * (Utils.sdiag(- MI.diagonal()**2) * Av.T
                                        * V)

        elif tensorType == 2: # anisotropic
            Av = getattr(self, 'ave'+projType+'2CCV')
            V = sp.kron(sp.identity(self.dim), Utils.sdiag(self.vol))

            if self._meshType == 'CYL':
                Zero = sp.csr_matrix((self.nC, self.nC))
                Eye = sp.eye(self.nC)
                if projType == 'E':
                    P = sp.hstack([Zero, Eye, Zero])
<<<<<<< HEAD
                    # print P.todense()
                elif projType == 'F':
                    P = sp.vstack([sp.hstack([Eye, Zero, Zero]),
                                   sp.hstack([Zero, Zero, Eye])])
                    # print P.todense()
=======
                    # print(P.todense())
                elif projType == 'F':
                    P = sp.vstack([sp.hstack([Eye, Zero, Zero]),
                                   sp.hstack([Zero, Zero, Eye])])
                    # print(P.todense())
>>>>>>> f8b0ea53
            else:
                P = sp.eye(self.nC*self.dim)

            if not invMat and not invProp:
                dMdprop = Av.T * P * V
            elif invMat and invProp:
                dMdprop = (Utils.sdiag(MI.diagonal()**2) * Av.T * P * V *
                           Utils.sdiag(1./prop**2))
            elif invProp:
                dMdprop = Av.T * P * V * Utils.sdiag(-1./prop**2)
            elif invMat:
                dMdprop = Utils.sdiag(- MI.diagonal()**2) * Av.T * P * V

        if dMdprop is not None:
            def innerProductDeriv(v=None):
                if v is None:
                    warnings.warn("Depreciation Warning: "
                                  "TensorMesh.innerProductDeriv."
                                  " You should be supplying a vector. "
                                  "Use: sdiag(u)*dMdprop", FutureWarning)
                    return dMdprop
                return Utils.sdiag(v) * dMdprop
            return innerProductDeriv
        else:
            return None


<<<<<<< HEAD
class TensorMesh(BaseTensorMesh, BaseRectangularMesh, TensorView, DiffOperators, InnerProducts, TensorMeshIO):
=======
class TensorMesh(BaseTensorMesh, BaseRectangularMesh, TensorView, DiffOperators,
      InnerProducts, TensorMeshIO):
>>>>>>> f8b0ea53
    """
    TensorMesh is a mesh class that deals with tensor product meshes.

    Any Mesh that has a constant width along the entire axis
    such that it can defined by a single width vector, called 'h'.

    ::

        hx = np.array([1,1,1])
        hy = np.array([1,2])
        hz = np.array([1,1,1,1])

        mesh = Mesh.TensorMesh([hx, hy, hz])

    Example of a padded tensor mesh using :func:`SimPEG.Utils.meshutils.meshTensor`:

    .. plot::
        :include-source:

        from SimPEG import Mesh, Utils
        M = Mesh.TensorMesh([[(10,10,-1.3),(10,40),(10,10,1.3)], [(10,10,-1.3),(10,20)]])
        M.plotGrid()

    For a quick tensor mesh on a (10x12x15) unit cube::

        mesh = Mesh.TensorMesh([10, 12, 15])

    """

    _meshType = 'TENSOR'

    def __init__(self, h_in, x0=None):
        BaseTensorMesh.__init__(self, h_in, x0)

    def __str__(self):
        outStr = '  ---- {0:d}-D TensorMesh ----  '.format(self.dim)
        def printH(hx, outStr=''):
            i = -1
            while True:
                i = i + 1
                if i > hx.size:
                    break
                elif i == hx.size:
                    break
                h = hx[i]
                n = 1
                for j in range(i+1, hx.size):
                    if hx[j] == h:
                        n = n + 1
                        i = i + 1
                    else:
                        break

                if n == 1:
                    outStr += ' {0:.2f},'.format(h)
                else:
                    outStr += ' {0:d}*{1:.2f},'.format(n,h)

            return outStr[:-1]

        if self.dim == 1:
            outStr += '\n   x0: {0:.2f}'.format(self.x0[0])
            outStr += '\n  nCx: {0:d}'.format(self.nCx)
            outStr += printH(self.hx, outStr='\n   hx:')
            pass
        elif self.dim == 2:
            outStr += '\n   x0: {0:.2f}'.format(self.x0[0])
            outStr += '\n   y0: {0:.2f}'.format(self.x0[1])
            outStr += '\n  nCx: {0:d}'.format(self.nCx)
            outStr += '\n  nCy: {0:d}'.format(self.nCy)
            outStr += printH(self.hx, outStr='\n   hx:')
            outStr += printH(self.hy, outStr='\n   hy:')
        elif self.dim == 3:
            outStr += '\n   x0: {0:.2f}'.format(self.x0[0])
            outStr += '\n   y0: {0:.2f}'.format(self.x0[1])
            outStr += '\n   z0: {0:.2f}'.format(self.x0[2])
            outStr += '\n  nCx: {0:d}'.format(self.nCx)
            outStr += '\n  nCy: {0:d}'.format(self.nCy)
            outStr += '\n  nCz: {0:d}'.format(self.nCz)
            outStr += printH(self.hx, outStr='\n   hx:')
            outStr += printH(self.hy, outStr='\n   hy:')
            outStr += printH(self.hz, outStr='\n   hz:')

        return outStr


    # --------------- Geometries ---------------------
    @property
    def vol(self):
        """Construct cell volumes of the 3D model as 1d array."""
        if getattr(self, '_vol', None) is None:
            vh = self.h
            # Compute cell volumes
            if self.dim == 1:
                self._vol = Utils.mkvc(vh[0])
            elif self.dim == 2:
                # Cell sizes in each direction
                self._vol = Utils.mkvc(np.outer(vh[0], vh[1]))
            elif self.dim == 3:
                # Cell sizes in each direction
                self._vol = Utils.mkvc(np.outer(Utils.mkvc(np.outer(vh[0], vh[1])), vh[2]))
        return self._vol

    @property
    def area(self):
        """Construct face areas of the 3D model as 1d array."""
        if getattr(self, '_area', None) is None:
            # Ensure that we are working with column vectors
            vh = self.h
            # The number of cell centers in each direction
            n = self.vnC
            # Compute areas of cell faces
            if(self.dim == 1):
                self._area = np.ones(n[0]+1)
            elif(self.dim == 2):
                area1 = np.outer(np.ones(n[0]+1), vh[1])
                area2 = np.outer(vh[0], np.ones(n[1]+1))
                self._area = np.r_[Utils.mkvc(area1), Utils.mkvc(area2)]
            elif(self.dim == 3):
                area1 = np.outer(np.ones(n[0]+1), Utils.mkvc(np.outer(vh[1], vh[2])))
                area2 = np.outer(vh[0], Utils.mkvc(np.outer(np.ones(n[1]+1), vh[2])))
                area3 = np.outer(vh[0], Utils.mkvc(np.outer(vh[1], np.ones(n[2]+1))))
                self._area = np.r_[Utils.mkvc(area1), Utils.mkvc(area2), Utils.mkvc(area3)]
        return self._area

    @property
    def edge(self):
        """Construct edge legnths of the 3D model as 1d array."""
        if getattr(self, '_edge', None) is None:
            # Ensure that we are working with column vectors
            vh = self.h
            # The number of cell centers in each direction
            n = self.vnC
            # Compute edge lengths
            if(self.dim == 1):
                self._edge = Utils.mkvc(vh[0])
            elif(self.dim == 2):
                l1 = np.outer(vh[0], np.ones(n[1]+1))
                l2 = np.outer(np.ones(n[0]+1), vh[1])
                self._edge = np.r_[Utils.mkvc(l1), Utils.mkvc(l2)]
            elif(self.dim == 3):
                l1 = np.outer(vh[0], Utils.mkvc(np.outer(np.ones(n[1]+1), np.ones(n[2]+1))))
                l2 = np.outer(np.ones(n[0]+1), Utils.mkvc(np.outer(vh[1], np.ones(n[2]+1))))
                l3 = np.outer(np.ones(n[0]+1), Utils.mkvc(np.outer(np.ones(n[1]+1), vh[2])))
                self._edge = np.r_[Utils.mkvc(l1), Utils.mkvc(l2), Utils.mkvc(l3)]
        return self._edge

    @property
    def faceBoundaryInd(self):
        """
            Find indices of boundary faces in each direction
        """
        if self.dim==1:
            indxd = (self.gridFx==min(self.gridFx))
            indxu = (self.gridFx==max(self.gridFx))
            return indxd, indxu
        elif self.dim==2:
            indxd = (self.gridFx[:,0]==min(self.gridFx[:,0]))
            indxu = (self.gridFx[:,0]==max(self.gridFx[:,0]))
            indyd = (self.gridFy[:,1]==min(self.gridFy[:,1]))
            indyu = (self.gridFy[:,1]==max(self.gridFy[:,1]))
            return indxd, indxu, indyd, indyu
        elif self.dim==3:
            indxd = (self.gridFx[:,0]==min(self.gridFx[:,0]))
            indxu = (self.gridFx[:,0]==max(self.gridFx[:,0]))
            indyd = (self.gridFy[:,1]==min(self.gridFy[:,1]))
            indyu = (self.gridFy[:,1]==max(self.gridFy[:,1]))
            indzd = (self.gridFz[:,2]==min(self.gridFz[:,2]))
            indzu = (self.gridFz[:,2]==max(self.gridFz[:,2]))
            return indxd, indxu, indyd, indyu, indzd, indzu

    @property
    def cellBoundaryInd(self):
        """
            Find indices of boundary faces in each direction
        """
        if self.dim==1:
            indxd = (self.gridCC==min(self.gridCC))
            indxu = (self.gridCC==max(self.gridCC))
            return indxd, indxu
        elif self.dim==2:
            indxd = (self.gridCC[:,0]==min(self.gridCC[:,0]))
            indxu = (self.gridCC[:,0]==max(self.gridCC[:,0]))
            indyd = (self.gridCC[:,1]==min(self.gridCC[:,1]))
            indyu = (self.gridCC[:,1]==max(self.gridCC[:,1]))
            return indxd, indxu, indyd, indyu
        elif self.dim==3:
            indxd = (self.gridCC[:,0]==min(self.gridCC[:,0]))
            indxu = (self.gridCC[:,0]==max(self.gridCC[:,0]))
            indyd = (self.gridCC[:,1]==min(self.gridCC[:,1]))
            indyu = (self.gridCC[:,1]==max(self.gridCC[:,1]))
            indzd = (self.gridCC[:,2]==min(self.gridCC[:,2]))
            indzu = (self.gridCC[:,2]==max(self.gridCC[:,2]))
            return indxd, indxu, indyd, indyu, indzd, indzu<|MERGE_RESOLUTION|>--- conflicted
+++ resolved
@@ -1,18 +1,10 @@
 from __future__ import print_function
 from SimPEG import Utils, np, sp
-<<<<<<< HEAD
-from BaseMesh import BaseMesh, BaseRectangularMesh
-from View import TensorView
-from DiffOperators import DiffOperators
-from InnerProducts import InnerProducts
-from MeshIO import TensorMeshIO
-=======
 from .BaseMesh import BaseMesh, BaseRectangularMesh
 from .View import TensorView
 from .DiffOperators import DiffOperators
 from .InnerProducts import InnerProducts
 from .MeshIO import TensorMeshIO
->>>>>>> f8b0ea53
 import warnings
 
 
@@ -418,19 +410,11 @@
                 Eye = sp.eye(self.nC)
                 if projType == 'E':
                     P = sp.hstack([Zero, Eye, Zero])
-<<<<<<< HEAD
-                    # print P.todense()
-                elif projType == 'F':
-                    P = sp.vstack([sp.hstack([Eye, Zero, Zero]),
-                                   sp.hstack([Zero, Zero, Eye])])
-                    # print P.todense()
-=======
                     # print(P.todense())
                 elif projType == 'F':
                     P = sp.vstack([sp.hstack([Eye, Zero, Zero]),
                                    sp.hstack([Zero, Zero, Eye])])
                     # print(P.todense())
->>>>>>> f8b0ea53
             else:
                 P = sp.eye(self.nC*self.dim)
 
@@ -458,12 +442,8 @@
             return None
 
 
-<<<<<<< HEAD
-class TensorMesh(BaseTensorMesh, BaseRectangularMesh, TensorView, DiffOperators, InnerProducts, TensorMeshIO):
-=======
 class TensorMesh(BaseTensorMesh, BaseRectangularMesh, TensorView, DiffOperators,
       InnerProducts, TensorMeshIO):
->>>>>>> f8b0ea53
     """
     TensorMesh is a mesh class that deals with tensor product meshes.
 
