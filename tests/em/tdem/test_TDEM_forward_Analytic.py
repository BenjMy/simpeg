<<<<<<< HEAD
from __future__ import print_function
=======
from __future__ import division, print_function
>>>>>>> 20b324f0
import unittest
import numpy as np
from SimPEG import Mesh, Maps, SolverLU
from SimPEG import EM
from scipy.constants import mu_0
import matplotlib.pyplot as plt

try:
    from pymatsolver import PardisoSolver
except ImportError:
    PardisoSolver = SolverLU


<<<<<<< HEAD
def halfSpaceProblemAnaDiff(meshType, sig_half=1e-2, rxOffset=50., bounds=None, showIt=False):

    print('\nTesting sig_half = {0}, rxOffset= {1}'.format(sig_half, rxOffset))

=======
def halfSpaceProblemAnaDiff(meshType, srctype="MagDipole",
                            sig_half=1e-2, rxOffset=50., bounds=None,
                            plotIt=False):
>>>>>>> 20b324f0
    if bounds is None:
        bounds = [1e-5, 1e-3]
    if meshType == 'CYL':
        cs, ncx, ncz, npad = 5., 30, 10, 15
        hx = [(cs, ncx), (cs, npad, 1.3)]
        hz = [(cs, npad, -1.3), (cs, ncz), (cs, npad, 1.3)]
        mesh = Mesh.CylMesh([hx, 1, hz], '00C')

    elif meshType == 'TENSOR':
        cs, nc, npad = 20., 13, 5
        hx = [(cs, npad, -1.3), (cs, nc), (cs, npad, 1.3)]
        hy = [(cs, npad, -1.3), (cs, nc), (cs, npad, 1.3)]
        hz = [(cs, npad, -1.3), (cs, nc), (cs, npad, 1.3)]
        mesh = Mesh.TensorMesh([hx, hy, hz], 'CCC')

    active = mesh.vectorCCz < 0.
    actMap = Maps.InjectActiveCells(mesh, active, np.log(1e-8), nC=mesh.nCz)
    mapping = Maps.ExpMap(mesh) * Maps.SurjectVertical1D(mesh) * actMap

    rx = EM.TDEM.Rx(np.array([[rxOffset, 0., 0.]]), np.logspace(-5, -4, 21),
                    'bz')

<<<<<<< HEAD
    survey = EM.TDEM.SurveyTDEM([src])
    prb = EM.TDEM.ProblemTDEM_b(mesh, mapping=mapping)
    prb.Solver = PardisoSolver
=======
    if srctype == "MagDipole":
        src = EM.TDEM.Src.MagDipole([rx],
                                    waveform=EM.TDEM.Src.StepOffWaveform(),
                                    loc=np.array([0., 0., 0.]))
    elif srctype == "CircularLoop":
        src = EM.TDEM.Src.CircularLoop([rx],
                                       waveform=EM.TDEM.Src.StepOffWaveform(),
                                       loc=np.array([0., 0., 0.]), radius=0.1)

    survey = EM.TDEM.Survey([src])
    prb = EM.TDEM.Problem3D_b(mesh, mapping=mapping)
    prb.Solver = MumpsSolver
>>>>>>> 20b324f0

    prb.timeSteps = [(1e-06, 40), (5e-06, 40), (1e-05, 40), (5e-05, 40),
                     (0.0001, 40), (0.0005, 40)]

    sigma = np.ones(mesh.nCz)*1e-8
    sigma[active] = sig_half
    sigma = np.log(sigma[active])
    prb.pair(survey)
    if srctype == "MagDipole":
        bz_ana = mu_0*EM.Analytics.hzAnalyticDipoleT(rx.locs[0][0]+1e-3,
                                                     rx.times, sig_half)
    elif srctype == "CircularLoop":
        bz_ana = mu_0*EM.Analytics.hzAnalyticDipoleT(13, rx.times, sig_half)

    bz_calc = survey.dpred(sigma)
    ind = np.logical_and(rx.times > bounds[0], rx.times < bounds[1])
<<<<<<< HEAD
    log10diff = np.linalg.norm(np.log10(np.abs(bz_calc[ind])) - np.log10(np.abs(bz_ana[ind])))/np.linalg.norm(np.log10(np.abs(bz_ana[ind])))
    print('Difference: ', log10diff)

    if showIt == True:
        plt.loglog(rx.times[bz_calc>0], bz_calc[bz_calc>0], 'r', rx.times[bz_calc<0], -bz_calc[bz_calc<0], 'r--')
=======
    log10diff = (np.linalg.norm(np.log10(np.abs(bz_calc[ind])) -
                 np.log10(np.abs(bz_ana[ind]))) /
                 np.linalg.norm(np.log10(np.abs(bz_ana[ind]))))

    print(' |bz_ana| = {ana} |bz_num| = {num} |bz_ana-bz_num| = {diff}'.format(
          ana=np.linalg.norm(bz_ana), num=np.linalg.norm(bz_calc),
          diff=np.linalg.norm(bz_ana-bz_calc)))
    print('Difference: {}'.format(log10diff))

    if plotIt is True:
        plt.loglog(rx.times[bz_calc>0], bz_calc[bz_calc > 0], 'r',
                   rx.times[bz_calc < 0], -bz_calc[bz_calc < 0], 'r--')
>>>>>>> 20b324f0
        plt.loglog(rx.times, abs(bz_ana), 'b*')
        plt.title('sig_half = {0:e}'.format(sig_half))
        plt.show()

    return log10diff


class TDEM_SimpleSrcTests(unittest.TestCase):
    def test_source(self):
        waveform = EM.TDEM.Src.StepOffWaveform()
        assert waveform.eval(0.) == 0.


class TDEM_bTests(unittest.TestCase):

    def test_analytic_p2_CYL_50_MagDipolem(self):
        self.assertTrue(halfSpaceProblemAnaDiff('CYL', rxOffset=50.,
                                                sig_half=1e+2) < 0.01)

    def test_analytic_p1_CYL_50_MagDipolem(self):
        self.assertTrue(halfSpaceProblemAnaDiff('CYL', rxOffset=50.,
                                                sig_half=1e+1) < 0.01)

    def test_analytic_p0_CYL_50_MagDipolem(self):
        self.assertTrue(halfSpaceProblemAnaDiff('CYL', rxOffset=50.,
                                                sig_half=1e+0) < 0.01)

    def test_analytic_m1_CYL_50_MagDipolem(self):
        self.assertTrue(halfSpaceProblemAnaDiff('CYL', rxOffset=50.,
                                                sig_half=1e-1) < 0.01)

    def test_analytic_m2_CYL_50_MagDipolem(self):
        self.assertTrue(halfSpaceProblemAnaDiff('CYL', rxOffset=50.,
                                                sig_half=1e-2) < 0.01)

    def test_analytic_m3_CYL_50_MagDipolem(self):
        self.assertTrue(halfSpaceProblemAnaDiff('CYL', rxOffset=50.,
                                                sig_half=1e-3) < 0.02)

    def test_analytic_p0_CYL_1m_MagDipole(self):
        self.assertTrue(halfSpaceProblemAnaDiff('CYL', rxOffset=1.0,
                                                sig_half=1e+0) < 0.01)

    def test_analytic_m1_CYL_1m_MagDipole(self):
        self.assertTrue(halfSpaceProblemAnaDiff('CYL', rxOffset=1.0,
                                                sig_half=1e-1) < 0.01)

    def test_analytic_m2_CYL_1m_MagDipole(self):
        self.assertTrue(halfSpaceProblemAnaDiff('CYL', rxOffset=1.0,
                                                sig_half=1e-2) < 0.01)

    def test_analytic_m3_CYL_1m_MagDipole(self):
        self.assertTrue(halfSpaceProblemAnaDiff('CYL', rxOffset=1.0,
                                                sig_half=1e-3) < 0.02)

    def test_analytic_p0_CYL_0m_CircularLoop(self):
        self.assertTrue(halfSpaceProblemAnaDiff(
            'CYL', srctype="CircularLoop", rxOffset=.0, sig_half=1e+0) < 0.15
            )

    def test_analytic_m1_CYL_0m_CircularLoop(self):
        self.assertTrue(halfSpaceProblemAnaDiff(
            'CYL', srctype="CircularLoop", rxOffset=.0, sig_half=1e-1) < 0.15
            )

    def test_analytic_m2_CYL_0m_CircularLoop(self):
        self.assertTrue(halfSpaceProblemAnaDiff(
            'CYL', srctype="CircularLoop", rxOffset=.0, sig_half=1e-2) < 0.15
            )

    def test_analytic_m3_CYL_0m_CircularLoop(self):
        self.assertTrue(halfSpaceProblemAnaDiff(
            'CYL', srctype="CircularLoop", rxOffset=.0, sig_half=1e-3) < 0.15
            )



if __name__ == '__main__':
    unittest.main()<|MERGE_RESOLUTION|>--- conflicted
+++ resolved
@@ -1,8 +1,4 @@
-<<<<<<< HEAD
-from __future__ import print_function
-=======
 from __future__ import division, print_function
->>>>>>> 20b324f0
 import unittest
 import numpy as np
 from SimPEG import Mesh, Maps, SolverLU
@@ -16,16 +12,9 @@
     PardisoSolver = SolverLU
 
 
-<<<<<<< HEAD
-def halfSpaceProblemAnaDiff(meshType, sig_half=1e-2, rxOffset=50., bounds=None, showIt=False):
-
-    print('\nTesting sig_half = {0}, rxOffset= {1}'.format(sig_half, rxOffset))
-
-=======
 def halfSpaceProblemAnaDiff(meshType, srctype="MagDipole",
                             sig_half=1e-2, rxOffset=50., bounds=None,
                             plotIt=False):
->>>>>>> 20b324f0
     if bounds is None:
         bounds = [1e-5, 1e-3]
     if meshType == 'CYL':
@@ -48,11 +37,6 @@
     rx = EM.TDEM.Rx(np.array([[rxOffset, 0., 0.]]), np.logspace(-5, -4, 21),
                     'bz')
 
-<<<<<<< HEAD
-    survey = EM.TDEM.SurveyTDEM([src])
-    prb = EM.TDEM.ProblemTDEM_b(mesh, mapping=mapping)
-    prb.Solver = PardisoSolver
-=======
     if srctype == "MagDipole":
         src = EM.TDEM.Src.MagDipole([rx],
                                     waveform=EM.TDEM.Src.StepOffWaveform(),
@@ -65,7 +49,6 @@
     survey = EM.TDEM.Survey([src])
     prb = EM.TDEM.Problem3D_b(mesh, mapping=mapping)
     prb.Solver = MumpsSolver
->>>>>>> 20b324f0
 
     prb.timeSteps = [(1e-06, 40), (5e-06, 40), (1e-05, 40), (5e-05, 40),
                      (0.0001, 40), (0.0005, 40)]
@@ -82,13 +65,6 @@
 
     bz_calc = survey.dpred(sigma)
     ind = np.logical_and(rx.times > bounds[0], rx.times < bounds[1])
-<<<<<<< HEAD
-    log10diff = np.linalg.norm(np.log10(np.abs(bz_calc[ind])) - np.log10(np.abs(bz_ana[ind])))/np.linalg.norm(np.log10(np.abs(bz_ana[ind])))
-    print('Difference: ', log10diff)
-
-    if showIt == True:
-        plt.loglog(rx.times[bz_calc>0], bz_calc[bz_calc>0], 'r', rx.times[bz_calc<0], -bz_calc[bz_calc<0], 'r--')
-=======
     log10diff = (np.linalg.norm(np.log10(np.abs(bz_calc[ind])) -
                  np.log10(np.abs(bz_ana[ind]))) /
                  np.linalg.norm(np.log10(np.abs(bz_ana[ind]))))
@@ -101,7 +77,6 @@
     if plotIt is True:
         plt.loglog(rx.times[bz_calc>0], bz_calc[bz_calc > 0], 'r',
                    rx.times[bz_calc < 0], -bz_calc[bz_calc < 0], 'r--')
->>>>>>> 20b324f0
         plt.loglog(rx.times, abs(bz_ana), 'b*')
         plt.title('sig_half = {0:e}'.format(sig_half))
         plt.show()
